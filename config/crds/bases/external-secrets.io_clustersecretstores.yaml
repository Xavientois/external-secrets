--- conflicted
+++ resolved
@@ -1392,10 +1392,7 @@
       type: string
     - jsonPath: .status.capabilities
       name: Capabilities
-<<<<<<< HEAD
-=======
       type: string
->>>>>>> 3428e619
     - jsonPath: .status.conditions[?(@.type=="Ready")].status
       name: Ready
       type: string
