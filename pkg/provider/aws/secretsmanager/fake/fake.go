/*
Licensed under the Apache License, Version 2.0 (the "License");
you may not use this file except in compliance with the License.
You may obtain a copy of the License at

    http://www.apache.org/licenses/LICENSE-2.0

Unless required by applicable law or agreed to in writing, software
distributed under the License is distributed on an "AS IS" BASIS,
WITHOUT WARRANTIES OR CONDITIONS OF ANY KIND, either express or implied.
See the License for the specific language governing permissions and
limitations under the License.
*/

package fake

import (
	"fmt"

	"github.com/aws/aws-sdk-go/aws"
	"github.com/aws/aws-sdk-go/aws/request"
	awssm "github.com/aws/aws-sdk-go/service/secretsmanager"
	"github.com/google/go-cmp/cmp"
)

// Client implements the aws secretsmanager interface.
type Client struct {
	ExecutionCounter            int
	valFn                       map[string]func(*awssm.GetSecretValueInput) (*awssm.GetSecretValueOutput, error)
	CreateSecretWithContextFn   CreateSecretWithContextFn
	GetSecretValueWithContextFn GetSecretValueWithContextFn
	PutSecretValueWithContextFn PutSecretValueWithContextFn
	DescribeSecretWithContextFn DescribeSecretWithContextFn
}

type CreateSecretWithContextFn func(aws.Context, *awssm.CreateSecretInput, ...request.Option) (*awssm.CreateSecretOutput, error)
type GetSecretValueWithContextFn func(aws.Context, *awssm.GetSecretValueInput, ...request.Option) (*awssm.GetSecretValueOutput, error)
type PutSecretValueWithContextFn func(aws.Context, *awssm.PutSecretValueInput, ...request.Option) (*awssm.PutSecretValueOutput, error)
type DescribeSecretWithContextFn func(aws.Context, *awssm.DescribeSecretInput, ...request.Option) (*awssm.DescribeSecretOutput, error)

func (sm Client) CreateSecretWithContext(ctx aws.Context, input *awssm.CreateSecretInput, options ...request.Option) (*awssm.CreateSecretOutput, error) {
	return sm.CreateSecretWithContextFn(ctx, input, options...)
}

func NewCreateSecretWithContextFn(output *awssm.CreateSecretOutput, err error) CreateSecretWithContextFn {
	return func(ctx aws.Context, input *awssm.CreateSecretInput, options ...request.Option) (*awssm.CreateSecretOutput, error) {
		return output, err
	}
}

func (sm Client) GetSecretValueWithContext(ctx aws.Context, input *awssm.GetSecretValueInput, options ...request.Option) (*awssm.GetSecretValueOutput, error) {
	return sm.GetSecretValueWithContextFn(ctx, input, options...)
}

func NewGetSecretValueWithContextFn(output *awssm.GetSecretValueOutput, err error) GetSecretValueWithContextFn {
	return func(aws.Context, *awssm.GetSecretValueInput, ...request.Option) (*awssm.GetSecretValueOutput, error) {
		return output, err
	}
}

func (sm Client) PutSecretValueWithContext(ctx aws.Context, input *awssm.PutSecretValueInput, options ...request.Option) (*awssm.PutSecretValueOutput, error) {
	return sm.PutSecretValueWithContextFn(ctx, input, options...)
}

func NewPutSecretValueWithContextFn(output *awssm.PutSecretValueOutput, err error) PutSecretValueWithContextFn {
	return func(aws.Context, *awssm.PutSecretValueInput, ...request.Option) (*awssm.PutSecretValueOutput, error) {
		return output, err
	}
}

func (sm Client) DescribeSecretWithContext(ctx aws.Context, input *awssm.DescribeSecretInput, options ...request.Option) (*awssm.DescribeSecretOutput, error) {
	return sm.DescribeSecretWithContextFn(ctx, input, options...)
}

func NewDescribeSecretWithContextFn(output *awssm.DescribeSecretOutput, err error) DescribeSecretWithContextFn {
	return func(aws.Context, *awssm.DescribeSecretInput, ...request.Option) (*awssm.DescribeSecretOutput, error) {
		return output, err
	}
}

// NewClient init a new fake client.
func NewClient() *Client {
	return &Client{
		valFn: make(map[string]func(*awssm.GetSecretValueInput) (*awssm.GetSecretValueOutput, error)),
	}
}

<<<<<<< HEAD
func (sm *Client) CreateSecretWithContext(aws.Context, *awssm.CreateSecretInput, ...request.Option) (*awssm.CreateSecretOutput, error) {
	value := "I'm a key"
	output := awssm.CreateSecretOutput{
		Name: &value,
	}
	return &output, nil
}

=======
>>>>>>> a283d7b1
func (sm *Client) GetSecretValue(in *awssm.GetSecretValueInput) (*awssm.GetSecretValueOutput, error) {
	sm.ExecutionCounter++
	if entry, found := sm.valFn[sm.cacheKeyForInput(in)]; found {
		return entry(in)
	}
	return nil, fmt.Errorf("test case not found")
}

func (sm *Client) ListSecrets(*awssm.ListSecretsInput) (*awssm.ListSecretsOutput, error) {
	return nil, nil
}

func (sm *Client) cacheKeyForInput(in *awssm.GetSecretValueInput) string {
	var secretID, versionID string
	if in.SecretId != nil {
		secretID = *in.SecretId
	}
	if in.VersionId != nil {
		versionID = *in.VersionId
	}
	return fmt.Sprintf("%s#%s", secretID, versionID)
}

func (sm *Client) WithValue(in *awssm.GetSecretValueInput, val *awssm.GetSecretValueOutput, err error) {
	sm.valFn[sm.cacheKeyForInput(in)] = func(paramIn *awssm.GetSecretValueInput) (*awssm.GetSecretValueOutput, error) {
		if !cmp.Equal(paramIn, in) {
			return nil, fmt.Errorf("unexpected test argument")
		}
		return val, err
	}
}<|MERGE_RESOLUTION|>--- conflicted
+++ resolved
@@ -85,17 +85,6 @@
 	}
 }
 
-<<<<<<< HEAD
-func (sm *Client) CreateSecretWithContext(aws.Context, *awssm.CreateSecretInput, ...request.Option) (*awssm.CreateSecretOutput, error) {
-	value := "I'm a key"
-	output := awssm.CreateSecretOutput{
-		Name: &value,
-	}
-	return &output, nil
-}
-
-=======
->>>>>>> a283d7b1
 func (sm *Client) GetSecretValue(in *awssm.GetSecretValueInput) (*awssm.GetSecretValueOutput, error) {
 	sm.ExecutionCounter++
 	if entry, found := sm.valFn[sm.cacheKeyForInput(in)]; found {
